## Runtime Reconfiguration

etcd comes with support for incremental runtime reconfiguration, which allows users to update the membership of the cluster at run time.

Reconfiguration requests can only be processed when the the majority of the cluster members are functioning. It is **highly recommended** to always have a cluster size greater than two in production. It is unsafe to remove a member from a two member cluster. The majority of a two member cluster is also two. If there is a failure during the removal process, the cluster might not able to make progress and need to [restart from majority failure][majority failure].

[majority failure]: #restart-cluster-from-majority-failure

## Reconfiguration Use Cases

Let us walk through some common reasons for reconfiguring a cluster. Most of these just involve combinations of adding or removing a member, which are explained below under [Cluster Reconfiguration Operations](#cluster-reconfiguration-operations).

### Cycle or Upgrade Multiple Machines

If you need to move multiple members of your cluster due to planned maintenance (hardware upgrades, network downtime, etc.), it is recommended to modify members one at a time.

It is safe to remove the leader, however there is a brief period of downtime while the election process takes place. If your cluster holds more than 50MB, it is recommended to [migrate the member's data directory][member migration].

<<<<<<< HEAD
[member migration]: #member-migration
=======
[member migration]: admin_guide.md#member-migration
>>>>>>> daf1a913

### Change the Cluster Size

Increasing the cluster size can enhance [failure tolerance][fault tolerance table] and provide better read performance. Since clients can read from any member, increasing the number of members increases the overall read throughput.

Decreasing the cluster size can improve the write performance of a cluster, with a trade-off of decreased resilience. Writes into the cluster are replicated to a majority of members of the cluster before considered committed. Decreasing the cluster size lowers the majority, and each write is committed more quickly.

[fault tolerance table]: admin_guide.md#fault-tolerance-table

### Replace A Failed Machine

If a machine fails due to hardware failure, data directory corruption, or some other fatal situation, it should be replaced as soon as possible. Machines that have failed but haven't been removed adversely affect your quorum and reduce the tolerance for an additional failure.

To replace the machine, follow the instructions for [removing the member][remove member] from the cluster, and then [add a new member][add member] in its place. If your cluster holds more than 50MB, it is recommended to [migrate the failed member's data directory][member migration] if you can still access it.

[remove member]: #remove-a-member
[add member]: #add-a-new-member

### Restart Cluster from Majority Failure

If the majority of your cluster is lost, then you need to take manual action in order to recover safely.
The basic steps in the recovery process include [creating a new cluster using the old data][disaster recovery], forcing a single member to act as the leader, and finally using runtime configuration to [add new members][add member] to this new cluster one at a time.

[add member]: #add-a-new-member
[disaster recovery]: admin_guide.md#disaster-recovery

## Cluster Reconfiguration Operations

Now that we have the use cases in mind, let us lay out the operations involved in each.

Before making any change, the simple majority (quorum) of etcd members must be available.
This is essentially the same requirement as for any other write to etcd.

All changes to the cluster are done one at a time:

To replace a single member you will make an add then a remove operation
To increase from 3 to 5 members you will make two add operations
To decrease from 5 to 3 you will make two remove operations

All of these examples will use the `etcdctl` command line tool that ships with etcd.
If you want to use the member API directly you can find the documentation [here](https://github.com/coreos/etcd/blob/master/Documentation/other_apis.md).

### Remove a Member

First, we need to find the target member's ID. You can list all members with `etcdctl`:

```
$ etcdctl member list
6e3bd23ae5f1eae0: name=node2 peerURLs=http://localhost:7002 clientURLs=http://127.0.0.1:4002
924e2e83e93f2560: name=node3 peerURLs=http://localhost:7003 clientURLs=http://127.0.0.1:4003
a8266ecf031671f3: name=node1 peerURLs=http://localhost:7001 clientURLs=http://127.0.0.1:4001
```

Let us say the member ID we want to remove is a8266ecf031671f3.
We then use the `remove` command to perform the removal:

```
$ etcdctl member remove a8266ecf031671f3
Removed member a8266ecf031671f3 from cluster
```

The target member will stop itself at this point and print out the removal in the log:

```
etcd: this member has been permanently removed from the cluster. Exiting.
```

It is safe to remove the leader, however the cluster will be inactive while a new leader is elected. This duration is normally the period of election timeout plus the voting process.

### Add a New Member

Adding a member is a two step process:

 * Add the new member to the cluster via the [members API](https://github.com/coreos/etcd/blob/master/Documentation/other_apis.md#post-v2members) or the `etcdctl member add` command.
 * Start the new member with the new cluster configuration, including a list of the updated members (existing members + the new member).

Using `etcdctl` let's add the new member to the cluster by specifing its [name](configuration.md#-name) and [advertised peer URLs](configuration.md#-initial-advertise-peer-urls):

```
$ etcdctl member add infra3 http://10.0.1.13:2380
added member 9bf1b35fc7761a23 to cluster

ETCD_NAME="infra3"
ETCD_INITIAL_CLUSTER="infra0=http://10.0.1.10:2380,infra1=http://10.0.1.11:2380,infra2=http://10.0.1.12:2380,infra3=http://10.0.1.13:2380"
ETCD_INITIAL_CLUSTER_STATE=existing
```

`etcdctl` has informed the cluster about the new member and printed out the environment variables needed to successfully start it.
Now start the new etcd process with the relevant flags for the new member:

```
$ export ETCD_NAME="infra3"
$ export ETCD_INITIAL_CLUSTER="infra0=http://10.0.1.10:2380,infra1=http://10.0.1.11:2380,infra2=http://10.0.1.12:2380,infra3=http://10.0.1.13:2380"
$ export ETCD_INITIAL_CLUSTER_STATE=existing
$ etcd -listen-client-urls http://10.0.1.13:2379 -advertise-client-urls http://10.0.1.13:2379  -listen-peer-urls http://10.0.1.13:2380 -initial-advertise-peer-urls http://10.0.1.13:2380
```

The new member will run as a part of the cluster and immediately begin catching up with the rest of the cluster.

If you are adding multiple members the best practice is to configure a single member at a time and verify it starts correctly before adding more new members.
If you add a new member to a 1-node cluster, the cluster cannot make progress before the new member starts because it needs two members as majority to agree on the consensus. You will only see this behavior between the time `etcdctl member add` informs the cluster about the new member and the new member successfully establishing a connection to the existing one.

#### Error Cases

In the following case we have not included our new host in the list of enumerated nodes.
If this is a new cluster, the node must be added to the list of initial cluster members.

```
$ etcd -name infra3 \
  -initial-cluster infra0=http://10.0.1.10:2380,infra1=http://10.0.1.11:2380,infra2=http://10.0.1.12:2380 \
  -initial-cluster-state existing
etcdserver: assign ids error: the member count is unequal
exit 1
```

In this case we give a different address (10.0.1.14:2380) to the one that we used to join the cluster (10.0.1.13:2380).

```
$ etcd -name infra4 \
  -initial-cluster infra0=http://10.0.1.10:2380,infra1=http://10.0.1.11:2380,infra2=http://10.0.1.12:2380,infra4=http://10.0.1.14:2380 \
  -initial-cluster-state existing
etcdserver: assign ids error: unmatched member while checking PeerURLs
exit 1
```

When we start etcd using the data directory of a removed member, etcd will exit automatically if it connects to any alive member in the cluster:

```
$ etcd
etcd: this member has been permanently removed from the cluster. Exiting.
exit 1
```<|MERGE_RESOLUTION|>--- conflicted
+++ resolved
@@ -16,11 +16,7 @@
 
 It is safe to remove the leader, however there is a brief period of downtime while the election process takes place. If your cluster holds more than 50MB, it is recommended to [migrate the member's data directory][member migration].
 
-<<<<<<< HEAD
-[member migration]: #member-migration
-=======
 [member migration]: admin_guide.md#member-migration
->>>>>>> daf1a913
 
 ### Change the Cluster Size
 
